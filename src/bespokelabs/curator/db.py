--- conflicted
+++ resolved
@@ -113,11 +113,7 @@
                 cursor.execute(
                     """
                     INSERT INTO runs (
-<<<<<<< HEAD
-                        run_hash, dataset_hash, prompt_func, model_name, 
-=======
                         run_hash, dataset_hash, prompt_func, model_name,
->>>>>>> 12199636
                         response_format, batch_mode, created_time, last_edited_time
                     ) VALUES (?, ?, ?, ?, ?, ?, ?, ?)
                     """,
